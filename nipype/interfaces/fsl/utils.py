--- conflicted
+++ resolved
@@ -1344,16 +1344,6 @@
 
     _cmd = 'invwarp'
 
-<<<<<<< HEAD
-=======
-    def _gen_filename(self, name):
-        if name == 'inverse_warp':
-            _, warpname , _ = split_filename(self.inputs.warp)
-            return warpname + '_inv'
-        else:
-            raise NotImplementedError
->>>>>>> 317c3ad6
-
 class ComplexInputSpec(FSLCommandInputSpec):
     complex_in_file = File(exists=True, argstr="%s", position=2)
     complex_in_file2 = File(exists=True, argstr="%s", position=3)
